import path from 'path';
import jsonschema from 'jsonschema';

import { analyzeFolders, createBundleFromFolders } from '../src/analysis';
import { uploadRemoteBundle } from '../src/bundles';
import { baseURL, sessionToken, TEST_TIMEOUT } from './constants/base';
import { sampleProjectPath, bundleFiles, bundleFilesFull } from './constants/sample';
import emitter from '../src/emitter';
import { AnalysisResponseProgress } from '../src/http';
import { SupportedFiles } from '../src/interfaces/files.interface';
import { AnalysisSeverity } from '../src/interfaces/analysis-result.interface';
import * as sarifSchema from './sarif-schema-2.1.0.json';

describe('Functional test of analysis', () => {
  describe('analyzeFolders', () => {
    it(
      'analyze folder',
      async () => {
        const onSupportedFilesLoaded = jest.fn((data: SupportedFiles | null) => {
          if (data === null) {
            // all good
          }
        });
        emitter.on(emitter.events.supportedFilesLoaded, onSupportedFilesLoaded);

        const bFiles = await bundleFilesFull;
        const onScanFilesProgress = jest.fn((processed: number) => {
          expect(typeof processed).toBe('number');
          expect(processed).toBeGreaterThanOrEqual(0);
          expect(processed).toBeLessThanOrEqual(bFiles.length);
        });
        emitter.on(emitter.events.scanFilesProgress, onScanFilesProgress);

        const onCreateBundleProgress = jest.fn((processed: number, total: number) => {
          expect(typeof processed).toBe('number');
          expect(total).toEqual(3);

          expect(processed).toBeLessThanOrEqual(total);
        });
        emitter.on(emitter.events.createBundleProgress, onCreateBundleProgress);

        const onAnalyseProgress = jest.fn((data: AnalysisResponseProgress) => {
          expect(['WAITING', 'FETCHING', 'ANALYZING', 'DC_DONE']).toContain(data.status);
          expect(typeof data.progress).toBe('number');
          expect(data.progress).toBeGreaterThanOrEqual(0);
          expect(data.progress).toBeLessThanOrEqual(100);
        });
        emitter.on(emitter.events.analyseProgress, onAnalyseProgress);

        const onAPIRequestLog = jest.fn((message: string) => {
          expect(typeof message).toBe('string');
        });
        emitter.on(emitter.events.apiRequestLog, onAPIRequestLog);

        const bundle = await analyzeFolders({
          baseURL,
          sessionToken,
          severity: 1,
          paths: [sampleProjectPath],
          symlinksEnabled: false,
          maxPayload: 1000,
        });
        expect(bundle).toHaveProperty('baseURL');
        expect(bundle).toHaveProperty('sessionToken');
        expect(bundle).toHaveProperty('supportedFiles');
<<<<<<< HEAD
        expect(Object.keys(bundle.analysisResults.files).length).toEqual(4);
=======
        expect(bundle).toHaveProperty('analysisURL');
        expect(Object.keys(bundle.analysisResults.files).length).toEqual(5);
>>>>>>> 7f892bba
        expect(
          bundle.analysisResults.files.hasOwnProperty(`${sampleProjectPath}/GitHubAccessTokenScrambler12.java`),
        ).toBeTruthy();
        expect(Object.keys(bundle.analysisResults.suggestions).length).toEqual(8);

        expect(bundle.analysisResults.timing.analysis).toBeGreaterThanOrEqual(
          bundle.analysisResults.timing.fetchingCode,
        );
        expect(bundle.analysisResults.timing.queue).toBeGreaterThanOrEqual(0);
        expect(new Set(bundle.analysisResults.coverage)).toEqual(
          new Set([
            {
              files: 2,
              isSupported: true,
              lang: 'Java',
            },
            {
              files: 1,
              isSupported: true,
              lang: 'C++ (beta)',
            },
            {
              files: 4,
              isSupported: true,
              lang: 'JavaScript',
            },
            {
              files: 1,
              isSupported: true,
              lang: 'JSX',
            },
          ]),
        );

        // Check if emitter event happened
        expect(onSupportedFilesLoaded).toHaveBeenCalledTimes(2);
        expect(onScanFilesProgress).toHaveBeenCalledTimes(9);
        expect(onCreateBundleProgress).toHaveBeenCalledTimes(4);
        expect(onAnalyseProgress).toHaveBeenCalled();
        expect(onAPIRequestLog).toHaveBeenCalled();

        // Test uploadRemoteBundle with empty list of files
        let uploaded = await uploadRemoteBundle(baseURL, sessionToken, bundle.bundleHash, []);
        // We do nothing in such cases
        expect(uploaded).toEqual(true);

        const onUploadBundleProgress = jest.fn((processed: number, total: number) => {
          expect(typeof processed).toBe('number');
          expect(total).toEqual(bFiles.length);

          expect(processed).toBeLessThanOrEqual(total);
        });
        emitter.on(emitter.events.uploadBundleProgress, onUploadBundleProgress);

        // Forse uploading files one more time
        uploaded = await uploadRemoteBundle(baseURL, sessionToken, bundle.bundleHash, bFiles);

        expect(uploaded).toEqual(true);

        expect(onUploadBundleProgress).toHaveBeenCalledTimes(2);
        expect(onAPIRequestLog).toHaveBeenCalled();
      },
      TEST_TIMEOUT,
    );

    it('analyze folder - with sarif returned', async () => {
      const severity = AnalysisSeverity.info;
      const paths: string[] = [path.join(sampleProjectPath, 'only_text')];
      const symlinksEnabled = false;
      const maxPayload = 1000;
      const defaultFileIgnores = undefined;
      const sarif = true;

      const bundle = await analyzeFolders({
        baseURL,
        sessionToken,
        severity,
        paths,
        symlinksEnabled,
        maxPayload,
        defaultFileIgnores,
      });
      const validationResult = jsonschema.validate(bundle.sarifResults, sarifSchema);

      expect(validationResult.errors.length).toEqual(0);
    });

    it('analyze empty folder', async () => {
      const severity = AnalysisSeverity.info;
      const paths: string[] = [path.join(sampleProjectPath, 'only_text')];
      const symlinksEnabled = false;
      const maxPayload = 1000;

      const bundle = await analyzeFolders({
        baseURL,
        sessionToken,
        severity,
        paths,
        symlinksEnabled,
        maxPayload,
      });

      expect(bundle.analysisResults.files).toEqual({});
      expect(bundle.analysisResults.suggestions).toEqual({});
      expect(bundle.analysisResults.coverage).toEqual([]);
    });
  });

  describe('createBundleFromFolders', () => {
    it('should return a bundle with correct parameters', async () => {
      const severity = AnalysisSeverity.info;
      const paths: string[] = [path.join(sampleProjectPath)];
      const symlinksEnabled = false;
      const maxPayload = 1000;
      const defaultFileIgnores = undefined;

      const result = await createBundleFromFolders({
        baseURL,
        sessionToken,
        severity,
        paths,
        symlinksEnabled,
        maxPayload,
        defaultFileIgnores,
      });

      expect(result).not.toBeNull();
      expect(result).toHaveProperty('bundleHash');
      expect(result).toHaveProperty('missingFiles');
    });
  });
});<|MERGE_RESOLUTION|>--- conflicted
+++ resolved
@@ -63,12 +63,7 @@
         expect(bundle).toHaveProperty('baseURL');
         expect(bundle).toHaveProperty('sessionToken');
         expect(bundle).toHaveProperty('supportedFiles');
-<<<<<<< HEAD
-        expect(Object.keys(bundle.analysisResults.files).length).toEqual(4);
-=======
-        expect(bundle).toHaveProperty('analysisURL');
         expect(Object.keys(bundle.analysisResults.files).length).toEqual(5);
->>>>>>> 7f892bba
         expect(
           bundle.analysisResults.files.hasOwnProperty(`${sampleProjectPath}/GitHubAccessTokenScrambler12.java`),
         ).toBeTruthy();
