--- conflicted
+++ resolved
@@ -23,103 +23,7 @@
 import { defaultBaseURL, MAX_PAYLOAD, IGNORES_DEFAULT } from './constants';
 import { prepareRemoteBundle, fullfillRemoteBundle } from './bundles';
 
-<<<<<<< HEAD
-import { IFileInfo } from './interfaces/files.interface';
-import { AnalysisSeverity, IGitBundle, IFileBundle } from './interfaces/analysis-result.interface';
-// import Sarif from './sarif_converter';
-// 1. Create a bundle for paths from scratch. Return bundle info together with request details and analysis results. Create a class Bundle for this
-// 2. class Bundle will implement method extend, that will conduct analysis and return another Bundle instance
-// 3. Create a queue, that would manage bundle extensions
-
-async function createRemoteBundle(
-  baseURL: string,
-  sessionToken: string,
-  files: IFileInfo[],
-  maxPayload = MAX_PAYLOAD,
-): Promise<IResult<RemoteBundle> | null> {
-  let response: IResult<RemoteBundle> | null = null;
-
-  const fileChunks = chunk(files, maxPayload / 300);
-  emitter.createBundleProgress(0, fileChunks.length);
-  for (const [i, chunkedFiles] of fileChunks.entries()) {
-    const paramFiles = Object.fromEntries(chunkedFiles.map(d => [d.bundlePath, d.hash]));
-
-    if (response === null) {
-      // eslint-disable-next-line no-await-in-loop
-      response = await createBundle({
-        baseURL,
-        sessionToken,
-        files: paramFiles,
-      });
-    } else {
-      // eslint-disable-next-line no-await-in-loop
-      response = await extendBundle({
-        baseURL,
-        sessionToken,
-        bundleId: response.value.bundleId,
-        files: paramFiles,
-      });
-    }
-
-    emitter.createBundleProgress(i + 1, fileChunks.length);
-
-    if (response.type === 'error') {
-      // TODO: process Error
-      return response;
-    }
-  }
-
-  return response;
-}
-
-/**
- * Splits files in buckets and upload in parallel
- * @param baseURL
- * @param sessionToken
- * @param remoteBundle
- */
-export async function uploadRemoteBundle(
-  baseURL: string,
-  sessionToken: string,
-  bundleId: string,
-  files: IFileInfo[],
-  maxPayload = MAX_PAYLOAD,
-): Promise<boolean> {
-  let uploadedFiles = 0;
-  emitter.uploadBundleProgress(0, files.length);
-
-  const uploadFileChunks = async (bucketFiles: IFileInfo[]): Promise<boolean> => {
-    const resp = await uploadFiles({
-      baseURL,
-      sessionToken,
-      bundleId,
-      content: bucketFiles.map(f => {
-        return { fileHash: f.hash, fileContent: f.content || '' };
-      }),
-    });
-
-    if (resp.type !== 'error') {
-      uploadedFiles += bucketFiles.length;
-      emitter.uploadBundleProgress(uploadedFiles, files.length);
-      return true;
-    }
-
-    return false;
-  };
-
-  const tasks = [];
-  for (const bucketFiles of composeFilePayloads(files, maxPayload)) {
-    tasks.push(uploadFileChunks(bucketFiles));
-  }
-
-  if (tasks.length) {
-    return (await Promise.all(tasks)).some(r => !!r);
-  }
-  return true;
-}
-=======
 import { AnalysisSeverity, IGitBundle, IFileBundle, IBundleResult } from './interfaces/analysis-result.interface';
->>>>>>> 30ebbce4
 
 async function pollAnalysis(
   baseURL: string,
